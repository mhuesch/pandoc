{-# LANGUAGE NoImplicitPrelude     #-}
{-# LANGUAGE CPP                   #-}
{-# LANGUAGE DeriveDataTypeable    #-}
{-# LANGUAGE FlexibleContexts      #-}
{-# LANGUAGE MultiParamTypeClasses #-}
{-# LANGUAGE ScopedTypeVariables   #-}
{-# LANGUAGE ViewPatterns          #-}
{-# LANGUAGE FlexibleInstances     #-}
{-# LANGUAGE TypeSynonymInstances  #-}
{-# LANGUAGE LambdaCase            #-}
{-# LANGUAGE OverloadedStrings     #-}
{- |
   Module      : Text.Pandoc.Shared
   Copyright   : Copyright (C) 2006-2019 John MacFarlane
   License     : GNU GPL, version 2 or above

   Maintainer  : John MacFarlane <jgm@berkeley.edu>
   Stability   : alpha
   Portability : portable

Utility functions and definitions used by the various Pandoc modules.
-}
module Text.Pandoc.Shared (
                     -- * List processing
                     splitBy,
                     splitTextBy,
                     splitByIndices,
                     splitStringByIndices,
                     splitTextByIndices,
                     substitute,
                     ordNub,
                     -- * Text processing
                     ToString (..),
                     ToText (..),
                     tshow,
                     backslashEscapes,
                     escapeStringUsing,
                     elemText,
                     notElemText,
                     stripTrailingNewlines,
                     trim,
                     triml,
                     trimr,
                     trimMath,
                     stripFirstAndLast,
                     camelCaseToHyphenated,
                     camelCaseStrToHyphenated,
                     toRomanNumeral,
                     escapeURI,
                     tabFilter,
                     crFilter,
                     -- * Date/time
                     normalizeDate,
                     -- * Pandoc block and inline list processing
                     orderedListMarkers,
                     extractSpaces,
                     removeFormatting,
                     deNote,
                     deLink,
                     stringify,
                     capitalize,
                     compactify,
                     compactifyDL,
                     linesToPara,
                     makeSections,
                     uniqueIdent,
                     inlineListToIdentifier,
                     isHeaderBlock,
                     headerShift,
                     stripEmptyParagraphs,
                     onlySimpleTableCells,
                     isTightList,
                     taskListItemFromAscii,
                     taskListItemToAscii,
                     addMetaField,
                     makeMeta,
                     eastAsianLineBreakFilter,
                     underlineSpan,
                     htmlSpanLikeElements,
                     splitSentences,
                     filterIpynbOutput,
                     -- * TagSoup HTML handling
                     renderTags',
                     -- * File handling
                     inDirectory,
                     collapseFilePath,
                     uriPathToPath,
                     filteredFilesFromArchive,
                     -- * URI handling
                     schemes,
                     isURI,
                     -- * Error handling
                     mapLeft,
                     -- * for squashing blocks
                     blocksToInlines,
                     blocksToInlines',
                     blocksToInlinesWithSep,
                     defaultBlocksSeparator,
                     -- * Safe read
                     safeRead,
                     safeStrRead,
                     -- * User data directory
                     defaultUserDataDirs,
                     -- * Version
                     pandocVersion
                    ) where

import Prelude
import Codec.Archive.Zip
import qualified Control.Exception as E
import Control.Monad (MonadPlus (..), msum, unless)
import qualified Control.Monad.State.Strict as S
import qualified Data.ByteString.Lazy as BL
import qualified Data.Bifunctor as Bifunctor
import Data.Char (isAlpha, isLower, isSpace, isUpper, toLower, isAlphaNum,
                  generalCategory, GeneralCategory(NonSpacingMark,
                  SpacingCombiningMark, EnclosingMark, ConnectorPunctuation))
import Data.List (find, intercalate, intersperse, stripPrefix, sortBy)
import Data.Ord (comparing)
import qualified Data.Map as M
import Data.Maybe (mapMaybe, fromMaybe)
import Data.Monoid (Any (..))
import Data.Sequence (ViewL (..), ViewR (..), viewl, viewr)
import qualified Data.Set as Set
import qualified Data.Text as T
import Data.Version (showVersion)
import Network.URI (URI (uriScheme), escapeURIString, parseURI)
import Paths_pandoc (version)
import System.Directory
import System.FilePath (isPathSeparator, splitDirectories)
import qualified System.FilePath.Posix as Posix
import Text.HTML.TagSoup (RenderOptions (..), Tag (..), renderOptions,
                          renderTagsOptions)
import Text.Pandoc.Builder (Blocks, Inlines, ToMetaValue (..))
import qualified Text.Pandoc.Builder as B
import Data.Time
import Text.Pandoc.Asciify (toAsciiChar)
import Text.Pandoc.Definition
import Text.Pandoc.Extensions (Extensions, Extension(..), extensionEnabled)
import Text.Pandoc.Generic (bottomUp)
import Text.DocLayout (charWidth)
import Text.Pandoc.Walk

-- | Version number of pandoc library.
pandocVersion :: T.Text
pandocVersion = T.pack $ showVersion version

--
-- List processing
--

-- | Split list by groups of one or more sep.
splitBy :: (a -> Bool) -> [a] -> [[a]]
splitBy _ [] = []
splitBy isSep lst =
  let (first, rest) = break isSep lst
      rest'         = dropWhile isSep rest
  in  first:splitBy isSep rest'

splitTextBy :: (Char -> Bool) -> T.Text -> [T.Text]
splitTextBy isSep t
  | T.null t = []
  | otherwise = let (first, rest) = T.break isSep t
                    rest'         = T.dropWhile isSep rest
                in  first : splitTextBy isSep rest'

splitByIndices :: [Int] -> [a] -> [[a]]
splitByIndices [] lst = [lst]
splitByIndices (x:xs) lst = first:splitByIndices (map (\y -> y - x)  xs) rest
  where (first, rest) = splitAt x lst

-- | Split string into chunks divided at specified indices.
splitStringByIndices :: [Int] -> [Char] -> [[Char]]
splitStringByIndices [] lst = [lst]
splitStringByIndices (x:xs) lst =
  let (first, rest) = splitAt' x lst in
  first : splitStringByIndices (map (\y -> y - x) xs) rest

splitTextByIndices :: [Int] -> T.Text -> [T.Text]
splitTextByIndices ns = fmap T.pack . splitStringByIndices ns . T.unpack

splitAt' :: Int -> [Char] -> ([Char],[Char])
splitAt' _ []          = ([],[])
splitAt' n xs | n <= 0 = ([],xs)
splitAt' n (x:xs)      = (x:ys,zs)
  where (ys,zs) = splitAt' (n - charWidth x) xs

-- | Replace each occurrence of one sublist in a list with another.
substitute :: (Eq a) => [a] -> [a] -> [a] -> [a]
substitute _ _ [] = []
substitute [] _ xs = xs
substitute target replacement lst@(x:xs) =
    case stripPrefix target lst of
      Just lst' -> replacement ++ substitute target replacement lst'
      Nothing   -> x : substitute target replacement xs

ordNub :: (Ord a) => [a] -> [a]
ordNub l = go Set.empty l
  where
    go _ [] = []
    go s (x:xs) = if x `Set.member` s then go s xs
                                      else x : go (Set.insert x s) xs

--
-- Text processing
--

class ToString a where
  toString :: a -> String

instance ToString String where
  toString = id

instance ToString T.Text where
  toString = T.unpack

class ToText a where
  toText :: a -> T.Text

instance ToText String where
  toText = T.pack

instance ToText T.Text where
  toText = id

tshow :: Show a => a -> T.Text
tshow = T.pack . show

-- | Returns an association list of backslash escapes for the
-- designated characters.
backslashEscapes :: [Char]    -- ^ list of special characters to escape
                 -> [(Char, T.Text)]
backslashEscapes = map (\ch -> (ch, T.pack ['\\',ch]))

-- | Escape a string of characters, using an association list of
-- characters and strings.
escapeStringUsing :: [(Char, T.Text)] -> T.Text -> T.Text
escapeStringUsing tbl = T.concatMap $ \c -> fromMaybe (T.singleton c) $ lookup c tbl

-- | @True@ exactly when the @Char@ appears in the @Text@.
elemText :: Char -> T.Text -> Bool
elemText c = T.any (== c)

-- | @True@ exactly when the @Char@ does not appear in the @Text@.
notElemText :: Char -> T.Text -> Bool
notElemText c = T.all (/= c)

-- | Strip trailing newlines from string.
stripTrailingNewlines :: T.Text -> T.Text
stripTrailingNewlines = T.dropWhileEnd (== '\n')

-- | Remove leading and trailing space (including newlines) from string.
trim :: T.Text -> T.Text
trim = T.dropAround (`elemText` " \r\n\t")

-- | Remove leading space (including newlines) from string.
triml :: T.Text -> T.Text
triml = T.dropWhile (`elemText` " \r\n\t")

-- | Remove trailing space (including newlines) from string.
trimr :: T.Text -> T.Text
trimr = T.dropWhileEnd (`elemText` " \r\n\t")

-- | Trim leading space and trailing space unless after \.
trimMath :: T.Text -> T.Text
trimMath = triml . T.reverse . stripBeginSpace . T.reverse -- no Text.spanEnd
  where
    stripBeginSpace t
      | T.null pref = t
      | Just ('\\', _) <- T.uncons suff = T.cons (T.last pref) suff
      | otherwise = suff
      where
        (pref, suff) = T.span (`elemText` " \t\n\r") t

-- | Strip leading and trailing characters from string
stripFirstAndLast :: T.Text -> T.Text
stripFirstAndLast t = case T.uncons t of
  Just (_, t') -> case T.unsnoc t' of
    Just (t'', _) -> t''
    _             -> t'
  _               -> ""

-- | Change CamelCase word to hyphenated lowercase (e.g., camel-case).
camelCaseToHyphenated :: T.Text -> T.Text
camelCaseToHyphenated = T.pack . camelCaseStrToHyphenated . T.unpack

-- This may not work as expected on general Unicode, if it contains
-- letters with a longer lower case form than upper case. I don't know
-- what the camel case practices of affected scripts are, though.
camelCaseStrToHyphenated :: String -> String
camelCaseStrToHyphenated [] = ""
camelCaseStrToHyphenated (a:b:rest)
  | isLower a
  , isUpper b = a:'-':toLower b:camelCaseStrToHyphenated rest
-- handle ABCDef = abc-def
camelCaseStrToHyphenated (a:b:c:rest)
  | isUpper a
  , isUpper b
  , isLower c = toLower a:'-':toLower b:camelCaseStrToHyphenated (c:rest)
camelCaseStrToHyphenated (a:rest) = toLower a:camelCaseStrToHyphenated rest

-- | Convert number < 4000 to uppercase roman numeral.
toRomanNumeral :: Int -> T.Text
toRomanNumeral x
  | x >= 4000 || x < 0 = "?"
  | x >= 1000 = "M" <> toRomanNumeral (x - 1000)
  | x >= 900  = "CM" <> toRomanNumeral (x - 900)
  | x >= 500  = "D" <> toRomanNumeral (x - 500)
  | x >= 400  = "CD" <> toRomanNumeral (x - 400)
  | x >= 100  = "C" <> toRomanNumeral (x - 100)
  | x >= 90   = "XC" <> toRomanNumeral (x - 90)
  | x >= 50   = "L"  <> toRomanNumeral (x - 50)
  | x >= 40   = "XL" <> toRomanNumeral (x - 40)
  | x >= 10   = "X" <> toRomanNumeral (x - 10)
  | x == 9    = "IX"
  | x >= 5    = "V" <> toRomanNumeral (x - 5)
  | x == 4    = "IV"
  | x >= 1    = "I" <> toRomanNumeral (x - 1)
  | otherwise = ""

-- | Escape whitespace and some punctuation characters in URI.
escapeURI :: T.Text -> T.Text
escapeURI = T.pack . escapeURIString (not . needsEscaping) . T.unpack
  where needsEscaping c = isSpace c || c `elemText` "<>|\"{}[]^`"


-- | Convert tabs to spaces. Tabs will be preserved if tab stop is set to 0.
tabFilter :: Int       -- ^ Tab stop
          -> T.Text    -- ^ Input
          -> T.Text
tabFilter 0 = id
tabFilter tabStop = T.unlines . map go . T.lines
  where go s =
         let (s1, s2) = T.break (== '\t') s
         in  if T.null s2
                then s1
                else s1 <> T.replicate
                       (tabStop - (T.length s1 `mod` tabStop)) (T.pack " ")
                       <> go (T.drop 1 s2)

-- | Strip out DOS line endings.
crFilter :: T.Text -> T.Text
crFilter = T.filter (/= '\r')

--
-- Date/time
--

-- | Parse a date and convert (if possible) to "YYYY-MM-DD" format. We
-- limit years to the range 1601-9999 (ISO 8601 accepts greater than
-- or equal to 1583, but MS Word only accepts dates starting 1601).
normalizeDate :: T.Text -> Maybe T.Text
normalizeDate = fmap T.pack . normalizeDate' . T.unpack

normalizeDate' :: String -> Maybe String
normalizeDate' s = fmap (formatTime defaultTimeLocale "%F")
  (msum $ map (\fs -> parsetimeWith fs s >>= rejectBadYear) formats :: Maybe Day)
  where rejectBadYear day = case toGregorian day of
          (y, _, _) | y >= 1601 && y <= 9999 -> Just day
          _         -> Nothing
        parsetimeWith = parseTimeM True defaultTimeLocale
        formats = ["%x","%m/%d/%Y", "%D","%F", "%d %b %Y",
                    "%e %B %Y", "%b. %e, %Y", "%B %e, %Y",
                    "%Y%m%d", "%Y%m", "%Y"]

--
-- Pandoc block and inline list processing
--

-- | Generate infinite lazy list of markers for an ordered list,
-- depending on list attributes.
orderedListMarkers :: (Int, ListNumberStyle, ListNumberDelim) -> [T.Text]
orderedListMarkers (start, numstyle, numdelim) =
  let nums = case numstyle of
                     DefaultStyle -> map tshow [start..]
                     Example      -> map tshow [start..]
                     Decimal      -> map tshow [start..]
                     UpperAlpha   -> drop (start - 1) $ cycle $
                                     map T.singleton ['A'..'Z']
                     LowerAlpha   -> drop (start - 1) $ cycle $
                                     map T.singleton ['a'..'z']
                     UpperRoman   -> map toRomanNumeral [start..]
                     LowerRoman   -> map (T.toLower . toRomanNumeral) [start..]
      inDelim str = case numdelim of
                            DefaultDelim -> str <> "."
                            Period       -> str <> "."
                            OneParen     -> str <> ")"
                            TwoParens    -> "(" <> str <> ")"
  in  map inDelim nums


-- | Extract the leading and trailing spaces from inside an inline element
-- and place them outside the element.  SoftBreaks count as Spaces for
-- these purposes.
extractSpaces :: (Inlines -> Inlines) -> Inlines -> Inlines
extractSpaces f is =
  let contents = B.unMany is
      left  = case viewl contents of
                    (Space :< _)     -> B.space
                    (SoftBreak :< _) -> B.softbreak
                    _                -> mempty
      right = case viewr contents of
                    (_ :> Space)     -> B.space
                    (_ :> SoftBreak) -> B.softbreak
                    _                -> mempty in
  (left <> f (B.trimInlines . B.Many $ contents) <> right)

-- | Extract inlines, removing formatting.
removeFormatting :: Walkable Inline a => a -> [Inline]
removeFormatting = query go . walk (deNote . deQuote)
  where go :: Inline -> [Inline]
        go (Str xs)   = [Str xs]
        go Space      = [Space]
        go SoftBreak  = [SoftBreak]
        go (Code _ x) = [Str x]
        go (Math _ x) = [Str x]
        go LineBreak  = [Space]
        go _          = []

deNote :: Inline -> Inline
deNote (Note _) = Str ""
deNote x        = x

deLink :: Inline -> Inline
deLink (Link _ ils _) = Span nullAttr ils
deLink x              = x

deQuote :: Inline -> Inline
deQuote (Quoted SingleQuote xs) =
  Span ("",[],[]) (Str "\8216" : xs ++ [Str "\8217"])
deQuote (Quoted DoubleQuote xs) =
  Span ("",[],[]) (Str "\8220" : xs ++ [Str "\8221"])
deQuote x = x

-- | Convert pandoc structure to a string with formatting removed.
-- Footnotes are skipped (since we don't want their contents in link
-- labels).
stringify :: Walkable Inline a => a -> T.Text
stringify = query go . walk (deNote . deQuote)
  where go :: Inline -> T.Text
        go Space                                       = " "
        go SoftBreak                                   = " "
        go (Str x)                                     = x
        go (Code _ x)                                  = x
        go (Math _ x)                                  = x
        go (RawInline (Format "html") (T.unpack -> ('<':'b':'r':_)))
                                                       = " " -- see #2105
        go LineBreak                                   = " "
        go _                                           = ""

-- | Bring all regular text in a pandoc structure to uppercase.
--
-- This function correctly handles cases where a lowercase character doesn't
-- match to a single uppercase character – e.g. “Straße” would be converted
-- to “STRASSE”, not “STRAßE”.
capitalize :: Walkable Inline a => a -> a
capitalize = walk go
  where go :: Inline -> Inline
        go (Str s) = Str $ T.toUpper s
        go x       = x

-- | Change final list item from @Para@ to @Plain@ if the list contains
-- no other @Para@ blocks.  Otherwise (if the list items contain @Para@
-- blocks besides possibly at the end), turn any @Plain@s into @Para@s (#5285).
compactify :: [Blocks]  -- ^ List of list items (each a list of blocks)
           -> [Blocks]
compactify [] = []
compactify items =
  let (others, final) = (init items, last items)
  in  case reverse (B.toList final) of
           (Para a:xs)
             | null [Para x | Para x <- (xs ++ concatMap B.toList others)]
             -> others ++ [B.fromList (reverse (Plain a : xs))]
           _ | null [Para x | Para x <- concatMap B.toList items]
             -> items
           _ -> map (fmap plainToPara) items

plainToPara :: Block -> Block
plainToPara (Plain ils) = Para ils
plainToPara x = x

-- | Like @compactify@, but acts on items of definition lists.
compactifyDL :: [(Inlines, [Blocks])] -> [(Inlines, [Blocks])]
compactifyDL items =
  let defs = concatMap snd items
  in  case reverse (concatMap B.toList defs) of
           (Para x:xs)
             | not (any isPara xs) ->
                   let (t,ds) = last items
                       lastDef = B.toList $ last ds
                       ds' = init ds ++
                             if null lastDef
                                then [B.fromList lastDef]
                                else [B.fromList $ init lastDef ++ [Plain x]]
                    in init items ++ [(t, ds')]
             | otherwise           -> items
           _                       -> items

-- | Combine a list of lines by adding hard linebreaks.
combineLines :: [[Inline]] -> [Inline]
combineLines = intercalate [LineBreak]

-- | Convert a list of lines into a paragraph with hard line breaks. This is
--   useful e.g. for rudimentary support of LineBlock elements in writers.
linesToPara :: [[Inline]] -> Block
linesToPara = Para . combineLines

isPara :: Block -> Bool
isPara (Para _) = True
isPara _        = False

-- | Convert Pandoc inline list to plain text identifier.  HTML
-- identifiers must start with a letter, and may contain only
-- letters, digits, and the characters _-.
inlineListToIdentifier :: Extensions -> [Inline] -> T.Text
inlineListToIdentifier exts =
  dropNonLetter . filterAscii . toIdent . stringify . walk unEmojify
  where
    unEmojify :: [Inline] -> [Inline]
    unEmojify
      | extensionEnabled Ext_gfm_auto_identifiers exts ||
        extensionEnabled Ext_ascii_identifiers exts = walk unEmoji
      | otherwise = id
    unEmoji (Span ("",["emoji"],[("data-emoji",ename)]) _) = Str ename
    unEmoji x = x
    dropNonLetter
      | extensionEnabled Ext_gfm_auto_identifiers exts = id
      | otherwise = T.dropWhile (not . isAlpha)
    filterAscii
      | extensionEnabled Ext_ascii_identifiers exts
        = T.pack . mapMaybe toAsciiChar . T.unpack
      | otherwise = id
    toIdent
      | extensionEnabled Ext_gfm_auto_identifiers exts =
        filterPunct . spaceToDash . T.toLower
      | otherwise = T.intercalate "-" . T.words . filterPunct . T.toLower
    filterPunct = T.filter (\c -> isSpace c || isAlphaNum c || isAllowedPunct c)
    isAllowedPunct c
      | extensionEnabled Ext_gfm_auto_identifiers exts
        = c == '-' || c == '_' ||
          generalCategory c `elem` [NonSpacingMark, SpacingCombiningMark,
                                    EnclosingMark, ConnectorPunctuation]
      | otherwise = c == '_' || c == '-' || c == '.'
    spaceToDash = T.map (\c -> if isSpace c then '-' else c)


-- | Put a list of Pandoc blocks into a hierarchical structure:
-- a list of sections (each a Div with class "section" and first
-- element a Header).  If the 'numbering' parameter is True, Header
-- numbers are added via the number attribute on the header.
-- If the baseLevel parameter is Just n, Header levels are
-- adjusted to be gapless starting at level n.
makeSections :: Bool -> Maybe Int -> [Block] -> [Block]
makeSections numbering mbBaseLevel bs =
  S.evalState (go bs) (mbBaseLevel, [])
 where
  go :: [Block] -> S.State (Maybe Int, [Int]) [Block]
  go (Header level (ident,classes,kvs) title':xs) = do
    (mbLevel, lastnum) <- S.get
    let level' = fromMaybe level mbLevel
    let lastnum' = take level' lastnum
    let newnum =
          if level' > 0
             then case length lastnum' of
                      x | "unnumbered" `elem` classes -> []
                        | x >= level' -> init lastnum' ++ [last lastnum' + 1]
                        | otherwise -> lastnum ++
                             replicate (level' - length lastnum - 1) 0 ++ [1]
             else []
    unless (null newnum) $ S.modify $ \(mbl, _) -> (mbl, newnum)
    let (sectionContents, rest) = break (headerLtEq level) xs
    S.modify $ \(_, ln) -> (fmap (+ 1) mbLevel, ln)
    sectionContents' <- go sectionContents
    S.modify $ \(_, ln) -> (mbLevel, ln)
    rest' <- go rest
    let divattr = (ident, ["section"], [])
    let attr = ("",classes,
                   -- don't touch number if already present
                   case lookup "number" kvs of
                     Nothing | numbering ->
                        ("number", T.intercalate "." (map tshow newnum)) : kvs
                     _ -> kvs)
    return $
      Div divattr (Header level' attr title' : sectionContents') : rest'
  go (Div (dident,dclasses,dkvs)
       (Header level (ident,classes,kvs) title':ys) : xs)
      | all (\case
               Header level' _ _ -> level' > level
               _                 -> True) ys = do
    inner <- go (Header level (ident,classes,kvs) title':ys)
    let inner' =
          case inner of
            (Div (dident',dclasses',dkvs') zs@(Header{}:zs') : ws)
              | T.null dident ->
                Div (dident',dclasses' ++ dclasses,dkvs' ++ dkvs) zs : ws
              | otherwise -> -- keep id on header so we don't lose anchor
                Div (dident,dclasses ++ dclasses',dkvs ++ dkvs')
                  (Header level (dident',classes,kvs) title':zs') : ws
            _ -> inner  -- shouldn't happen
    rest <- go xs
    return $ inner' ++ rest
  go (Div attr xs : rest) = do
    xs' <- go xs
    rest' <- go rest
    return $ Div attr xs' : rest'
  go (x:xs) = (x :) <$> go xs
  go [] = return []

headerLtEq :: Int -> Block -> Bool
headerLtEq level (Header l _ _)  = l <= level
headerLtEq level (Div _ (b:_))   = headerLtEq level b
headerLtEq _ _                   = False

-- | Generate a unique identifier from a list of inlines.
-- Second argument is a list of already used identifiers.
uniqueIdent :: Extensions -> [Inline] -> Set.Set T.Text -> T.Text
uniqueIdent exts title' usedIdents =
  if baseIdent `Set.member` usedIdents
     then case find (\x -> not $ numIdent x `Set.member` usedIdents)
               ([1..60000] :: [Int]) of
            Just x  -> numIdent x
            Nothing -> baseIdent
            -- if we have more than 60,000, allow repeats
     else baseIdent
  where
    baseIdent = case inlineListToIdentifier exts title' of
                     "" -> "section"
                     x  -> x
    numIdent n = baseIdent <> "-" <> tshow n

-- | True if block is a Header block.
isHeaderBlock :: Block -> Bool
isHeaderBlock Header{} = True
isHeaderBlock _        = False

-- | Shift header levels up or down.
headerShift :: Int -> Pandoc -> Pandoc
headerShift n (Pandoc meta (Header m _ ils : bs))
  | n < 0
  , m + n == 0 = headerShift n $
                 B.setTitle (B.fromList ils) $ Pandoc meta bs
headerShift n (Pandoc meta bs)
  | n > 0
  , not (null (docTitle meta))
    = Pandoc meta' (Header n nullAttr (docTitle meta) : bs')
 where
   Pandoc meta' bs' = headerShift n $ B.deleteMeta "title" $ Pandoc meta bs
headerShift n (Pandoc meta bs) = Pandoc meta (walk shift bs)
 where
   shift :: Block -> Block
   shift (Header level attr inner)
     | level + n > 0  = Header (level + n) attr inner
     | otherwise      = Para inner
   shift x            = x

-- | Remove empty paragraphs.
stripEmptyParagraphs :: Pandoc -> Pandoc
stripEmptyParagraphs = walk go
  where go :: [Block] -> [Block]
        go = filter (not . isEmptyParagraph)
        isEmptyParagraph (Para []) = True
        isEmptyParagraph _         = False

-- | Detect if table rows contain only cells consisting of a single
-- paragraph that has no @LineBreak@.
onlySimpleTableCells :: [[TableCell]] -> Bool
onlySimpleTableCells = all isSimpleCell . concat
  where
    isSimpleCell [Plain ils] = not (hasLineBreak ils)
    isSimpleCell [Para ils ] = not (hasLineBreak ils)
    isSimpleCell []          = True
    isSimpleCell _           = False
    hasLineBreak = getAny . query isLineBreak
    isLineBreak LineBreak = Any True
    isLineBreak _         = Any False

-- | Detect if a list is tight.
isTightList :: [[Block]] -> Bool
isTightList = all (\item -> firstIsPlain item || null item)
  where firstIsPlain (Plain _ : _) = True
        firstIsPlain _             = False

-- | Convert a list item containing tasklist syntax (e.g. @[x]@)
-- to using @U+2610 BALLOT BOX@ or @U+2612 BALLOT BOX WITH X@.
taskListItemFromAscii :: Extensions -> [Block] -> [Block]
taskListItemFromAscii = handleTaskListItem fromMd
  where
    fromMd (Str "[" : Space : Str "]" : Space : is) = (Str "☐") : Space : is
    fromMd (Str "[x]"                 : Space : is) = (Str "☒") : Space : is
    fromMd (Str "[X]"                 : Space : is) = (Str "☒") : Space : is
    fromMd is = is

-- | Convert a list item containing text starting with @U+2610 BALLOT BOX@
-- or @U+2612 BALLOT BOX WITH X@ to tasklist syntax (e.g. @[x]@).
taskListItemToAscii :: Extensions -> [Block] -> [Block]
taskListItemToAscii = handleTaskListItem toMd
  where
    toMd (Str "☐" : Space : is) = rawMd "[ ]" : Space : is
    toMd (Str "☒" : Space : is) = rawMd "[x]" : Space : is
    toMd is = is
    rawMd = RawInline (Format "markdown")

handleTaskListItem :: ([Inline] -> [Inline]) -> Extensions -> [Block] -> [Block]
handleTaskListItem handleInlines exts bls =
  if Ext_task_lists `extensionEnabled` exts
  then handleItem bls
  else bls
  where
    handleItem (Plain is : bs) = Plain (handleInlines is) : bs
    handleItem (Para is  : bs) = Para  (handleInlines is) : bs
    handleItem bs = bs

-- | Set a field of a 'Meta' object.  If the field already has a value,
-- convert it into a list with the new value appended to the old value(s).
addMetaField :: ToMetaValue a
             => T.Text
             -> a
             -> Meta
             -> Meta
addMetaField key val (Meta meta) =
  Meta $ M.insertWith combine key (toMetaValue val) meta
  where combine newval (MetaList xs) = MetaList (xs ++ tolist newval)
        combine newval x             = MetaList [x, newval]
        tolist (MetaList ys) = ys
        tolist y             = [y]

-- | Create 'Meta' from old-style title, authors, date.  This is
-- provided to ease the transition from the old API.
makeMeta :: [Inline] -> [[Inline]] -> [Inline] -> Meta
makeMeta title authors date =
      addMetaField "title" (B.fromList title)
    $ addMetaField "author" (map B.fromList authors)
    $ addMetaField "date" (B.fromList date) nullMeta

-- | Remove soft breaks between East Asian characters.
eastAsianLineBreakFilter :: Pandoc -> Pandoc
eastAsianLineBreakFilter = bottomUp go
  where go (x:SoftBreak:y:zs)
          | Just (_, b) <- T.unsnoc $ stringify x
          , Just (c, _) <- T.uncons $ stringify y
          , charWidth b == 2
          , charWidth c == 2
          = x:y:zs
          | otherwise
          = x:SoftBreak:y:zs
        go xs
          = xs

-- | Builder for underline.
-- This probably belongs in Builder.hs in pandoc-types.
-- Will be replaced once Underline is an element.
underlineSpan :: Inlines -> Inlines
underlineSpan = B.spanWith ("", ["underline"], [])

-- | Set of HTML elements that are represented as Span with a class equal as
-- the element tag itself.
htmlSpanLikeElements :: Set.Set T.Text
<<<<<<< HEAD
htmlSpanLikeElements = Set.fromList [T.pack "kbd", T.pack "mark", T.pack "dfn"]
=======
htmlSpanLikeElements = Set.fromList ["kbd", "mark"]
>>>>>>> 9d3a575d

-- | Returns the first sentence in a list of inlines, and the rest.
breakSentence :: [Inline] -> ([Inline], [Inline])
breakSentence [] = ([],[])
breakSentence xs =
  let isSentenceEndInline (Str ys)
        | Just (_, c) <- T.unsnoc ys = c == '.' || c == '?'
      isSentenceEndInline LineBreak  = True
      isSentenceEndInline _          = False
      (as, bs) = break isSentenceEndInline xs
  in  case bs of
        []             -> (as, [])
        [c]            -> (as ++ [c], [])
        (c:Space:cs)   -> (as ++ [c], cs)
        (c:SoftBreak:cs) -> (as ++ [c], cs)
        (Str ".":Str s@(T.uncons -> Just (')',_)):cs)
          -> (as ++ [Str ".", Str s], cs)
        (x@(Str (T.stripPrefix ".)" -> Just _)):cs) -> (as ++ [x], cs)
        (LineBreak:x@(Str (T.uncons -> Just ('.',_))):cs) -> (as ++[LineBreak], x:cs)
        (c:cs)         -> (as ++ [c] ++ ds, es)
          where (ds, es) = breakSentence cs

-- | Split a list of inlines into sentences.
splitSentences :: [Inline] -> [[Inline]]
splitSentences xs =
  let (sent, rest) = breakSentence xs
  in  if null rest then [sent] else sent : splitSentences rest

-- | Process ipynb output cells.  If mode is Nothing,
-- remove all output.  If mode is Just format, select
-- best output for the format.  If format is not ipynb,
-- strip out ANSI escape sequences from CodeBlocks (see #5633).
filterIpynbOutput :: Maybe Format -> Pandoc -> Pandoc
filterIpynbOutput mode = walk go
  where go (Div (ident, ("output":os), kvs) bs) =
          case mode of
            Nothing  -> Div (ident, ("output":os), kvs) []
            -- "best" for ipynb includes all formats:
            Just fmt
              | fmt == Format "ipynb"
                          -> Div (ident, ("output":os), kvs) bs
              | otherwise -> Div (ident, ("output":os), kvs) $
                              walk removeANSI $
                              take 1 $ sortBy (comparing rank) bs
                 where
                  rank (RawBlock (Format "html") _)
                    | fmt == Format "html" = (1 :: Int)
                    | fmt == Format "markdown" = 2
                    | otherwise = 3
                  rank (RawBlock (Format "latex") _)
                    | fmt == Format "latex" = 1
                    | fmt == Format "markdown" = 2
                    | otherwise = 3
                  rank (RawBlock f _)
                    | fmt == f = 1
                    | otherwise = 3
                  rank (Para [Image{}]) = 1
                  rank _ = 2
                  removeANSI (CodeBlock attr code) =
                    CodeBlock attr (removeANSIEscapes code)
                  removeANSI x = x
                  removeANSIEscapes t
                    | Just cs <- T.stripPrefix "\x1b[" t =
                        removeANSIEscapes $ T.drop 1 $ T.dropWhile (/='m') cs
                    | Just (c, cs) <- T.uncons t = T.cons c $ removeANSIEscapes cs
                    | otherwise = ""
        go x = x

--
-- TagSoup HTML handling
--

-- | Render HTML tags.
renderTags' :: [Tag T.Text] -> T.Text
renderTags' = renderTagsOptions
               renderOptions{ optMinimize = matchTags ["hr", "br", "img",
                                                       "meta", "link"]
                            , optRawTag   = matchTags ["script", "style"] }
              where matchTags tags = flip elem tags . T.toLower

--
-- File handling
--

-- | Perform an IO action in a directory, returning to starting directory.
inDirectory :: FilePath -> IO a -> IO a
inDirectory path action = E.bracket
                             getCurrentDirectory
                             setCurrentDirectory
                             (const $ setCurrentDirectory path >> action)

--
-- Error reporting
--

mapLeft :: (a -> b) -> Either a c -> Either b c
mapLeft = Bifunctor.first

-- | Remove intermediate "." and ".." directories from a path.
--
-- > collapseFilePath "./foo" == "foo"
-- > collapseFilePath "/bar/../baz" == "/baz"
-- > collapseFilePath "/../baz" == "/../baz"
-- > collapseFilePath "parent/foo/baz/../bar" ==  "parent/foo/bar"
-- > collapseFilePath "parent/foo/baz/../../bar" ==  "parent/bar"
-- > collapseFilePath "parent/foo/.." ==  "parent"
-- > collapseFilePath "/parent/foo/../../bar" ==  "/bar"
collapseFilePath :: FilePath -> FilePath
collapseFilePath = Posix.joinPath . reverse . foldl go [] . splitDirectories
  where
    go rs "." = rs
    go r@(p:rs) ".." = case p of
                            ".."                              -> "..":r
                            (checkPathSeperator -> Just True) -> "..":r
                            _                                 -> rs
    go _ (checkPathSeperator -> Just True) = [[Posix.pathSeparator]]
    go rs x = x:rs
    isSingleton []  = Nothing
    isSingleton [x] = Just x
    isSingleton _   = Nothing
    checkPathSeperator = fmap isPathSeparator . isSingleton

-- Convert the path part of a file: URI to a regular path.
-- On windows, @/c:/foo@ should be @c:/foo@.
-- On linux, @/foo@ should be @/foo@.
uriPathToPath :: T.Text -> FilePath
uriPathToPath (T.unpack -> path) =
#ifdef _WINDOWS
  case path of
    '/':ps -> ps
    ps     -> ps
#else
  path
#endif

--
-- File selection from the archive
--
filteredFilesFromArchive :: Archive -> (FilePath -> Bool) -> [(FilePath, BL.ByteString)]
filteredFilesFromArchive zf f =
  mapMaybe (fileAndBinary zf) (filter f (filesInArchive zf))
  where
    fileAndBinary :: Archive -> FilePath -> Maybe (FilePath, BL.ByteString)
    fileAndBinary a fp = findEntryByPath fp a >>= \e -> Just (fp, fromEntry e)


--
-- IANA URIs
--

-- | Schemes from http://www.iana.org/assignments/uri-schemes.html plus
-- the unofficial schemes doi, javascript, isbn, pmid.
schemes :: Set.Set T.Text
schemes = Set.fromList
  -- Official IANA schemes
  [ "aaa", "aaas", "about", "acap", "acct", "acr", "adiumxtra", "afp", "afs"
  , "aim", "appdata", "apt", "attachment", "aw", "barion", "beshare", "bitcoin"
  , "blob", "bolo", "browserext", "callto", "cap", "chrome", "chrome-extension"
  , "cid", "coap", "coaps", "com-eventbrite-attendee", "content", "crid", "cvs"
  , "data", "dav", "dict", "dis", "dlna-playcontainer", "dlna-playsingle"
  , "dns", "dntp", "dtn", "dvb", "ed2k", "example", "facetime", "fax", "feed"
  , "feedready", "file", "filesystem", "finger", "fish", "ftp", "geo", "gg"
  , "git", "gizmoproject", "go", "gopher", "graph", "gtalk", "h323", "ham"
  , "hcp", "http", "https", "hxxp", "hxxps", "hydrazone", "iax", "icap", "icon"
  , "im", "imap", "info", "iotdisco", "ipn", "ipp", "ipps", "irc", "irc6"
  , "ircs", "iris", "iris.beep", "iris.lwz", "iris.xpc", "iris.xpcs"
  , "isostore", "itms", "jabber", "jar", "jms", "keyparc", "lastfm", "ldap"
  , "ldaps", "lvlt", "magnet", "mailserver", "mailto", "maps", "market"
  , "message", "mid", "mms", "modem", "mongodb", "moz", "ms-access"
  , "ms-browser-extension", "ms-drive-to", "ms-enrollment", "ms-excel"
  , "ms-gamebarservices", "ms-getoffice", "ms-help", "ms-infopath"
  , "ms-media-stream-id", "ms-officeapp", "ms-project", "ms-powerpoint"
  , "ms-publisher", "ms-search-repair", "ms-secondary-screen-controller"
  , "ms-secondary-screen-setup", "ms-settings", "ms-settings-airplanemode"
  , "ms-settings-bluetooth", "ms-settings-camera", "ms-settings-cellular"
  , "ms-settings-cloudstorage", "ms-settings-connectabledevices"
  , "ms-settings-displays-topology", "ms-settings-emailandaccounts"
  , "ms-settings-language", "ms-settings-location", "ms-settings-lock"
  , "ms-settings-nfctransactions", "ms-settings-notifications"
  , "ms-settings-power", "ms-settings-privacy", "ms-settings-proximity"
  , "ms-settings-screenrotation", "ms-settings-wifi", "ms-settings-workplace"
  , "ms-spd", "ms-sttoverlay", "ms-transit-to", "ms-virtualtouchpad"
  , "ms-visio", "ms-walk-to", "ms-whiteboard", "ms-whiteboard-cmd", "ms-word"
  , "msnim", "msrp", "msrps", "mtqp", "mumble", "mupdate", "mvn", "news", "nfs"
  , "ni", "nih", "nntp", "notes", "ocf", "oid", "onenote", "onenote-cmd"
  , "opaquelocktoken", "pack", "palm", "paparazzi", "pkcs11", "platform", "pop"
  , "pres", "prospero", "proxy", "pwid", "psyc", "qb", "query", "redis"
  , "rediss", "reload", "res", "resource", "rmi", "rsync", "rtmfp", "rtmp"
  , "rtsp", "rtsps", "rtspu", "secondlife", "service", "session", "sftp", "sgn"
  , "shttp", "sieve", "sip", "sips", "skype", "smb", "sms", "smtp", "snews"
  , "snmp", "soap.beep", "soap.beeps", "soldat", "spotify", "ssh", "steam"
  , "stun", "stuns", "submit", "svn", "tag", "teamspeak", "tel", "teliaeid"
  , "telnet", "tftp", "things", "thismessage", "tip", "tn3270", "tool", "turn"
  , "turns", "tv", "udp", "unreal", "urn", "ut2004", "v-event", "vemmi"
  , "ventrilo", "videotex", "vnc", "view-source", "wais", "webcal", "wpid"
  , "ws", "wss", "wtai", "wyciwyg", "xcon", "xcon-userid", "xfire"
  , "xmlrpc.beep", "xmlrpc.beeps", "xmpp", "xri", "ymsgr", "z39.50", "z39.50r"
  , "z39.50s"
  -- Unofficial schemes
  , "doi", "isbn", "javascript", "pmid"
  ]

-- | Check if the string is a valid URL with a IANA or frequently used but
-- unofficial scheme (see @schemes@).
isURI :: T.Text -> Bool
isURI = maybe False hasKnownScheme . parseURI . T.unpack
  where
    hasKnownScheme = (`Set.member` schemes) . T.toLower .
                     T.filter (/= ':') . T.pack . uriScheme

---
--- Squash blocks into inlines
---

blockToInlines :: Block -> Inlines
blockToInlines (Plain ils) = B.fromList ils
blockToInlines (Para ils) = B.fromList ils
blockToInlines (LineBlock lns) = B.fromList $ combineLines lns
blockToInlines (CodeBlock attr str) = B.codeWith attr str
blockToInlines (RawBlock (Format fmt) str) = B.rawInline fmt str
blockToInlines (BlockQuote blks) = blocksToInlines' blks
blockToInlines (OrderedList _ blkslst) =
  mconcat $ map blocksToInlines' blkslst
blockToInlines (BulletList blkslst) =
  mconcat $ map blocksToInlines' blkslst
blockToInlines (DefinitionList pairslst) =
  mconcat $ map f pairslst
  where
    f (ils, blkslst) = B.fromList ils <> B.str ":" <> B.space <>
      mconcat (map blocksToInlines' blkslst)
blockToInlines (Header _ _  ils) = B.fromList ils
blockToInlines HorizontalRule = mempty
blockToInlines (Table _ _ _ headers rows) =
  mconcat $ intersperse B.linebreak $
    map (mconcat . map blocksToInlines') (headers:rows)
blockToInlines (Div _ blks) = blocksToInlines' blks
blockToInlines Null = mempty

blocksToInlinesWithSep :: Inlines -> [Block] -> Inlines
blocksToInlinesWithSep sep =
  mconcat . intersperse sep . map blockToInlines

blocksToInlines' :: [Block] -> Inlines
blocksToInlines' = blocksToInlinesWithSep defaultBlocksSeparator

blocksToInlines :: [Block] -> [Inline]
blocksToInlines = B.toList . blocksToInlines'

-- | Inline elements used to separate blocks when squashing blocks into
-- inlines.
defaultBlocksSeparator :: Inlines
defaultBlocksSeparator =
  -- This is used in the pandoc.utils.blocks_to_inlines function. Docs
  -- there should be updated if this is changed.
  B.space <> B.str "¶" <> B.space


--
-- Safe read
--

safeRead :: (MonadPlus m, Read a) => T.Text -> m a
safeRead = safeStrRead . T.unpack

safeStrRead :: (MonadPlus m, Read a) => String -> m a
safeStrRead s = case reads s of
                  (d,x):_
                    | all isSpace x -> return d
                  _                 -> mzero
--
-- User data directory
--

-- | Return appropriate user data directory for platform.  We use
-- XDG_DATA_HOME (or its default value), but fall back to the
-- legacy user data directory ($HOME/.pandoc on *nix) if this is
-- missing.
defaultUserDataDirs :: IO [FilePath]
defaultUserDataDirs = E.catch (do
  xdgDir <- getXdgDirectory XdgData "pandoc"
  legacyDir <- getAppUserDataDirectory "pandoc"
  return $ ordNub [xdgDir, legacyDir])
 (\(_ :: E.SomeException) -> return [])<|MERGE_RESOLUTION|>--- conflicted
+++ resolved
@@ -755,11 +755,7 @@
 -- | Set of HTML elements that are represented as Span with a class equal as
 -- the element tag itself.
 htmlSpanLikeElements :: Set.Set T.Text
-<<<<<<< HEAD
-htmlSpanLikeElements = Set.fromList [T.pack "kbd", T.pack "mark", T.pack "dfn"]
-=======
-htmlSpanLikeElements = Set.fromList ["kbd", "mark"]
->>>>>>> 9d3a575d
+htmlSpanLikeElements = Set.fromList ["kbd", "mark", "dfn"]
 
 -- | Returns the first sentence in a list of inlines, and the rest.
 breakSentence :: [Inline] -> ([Inline], [Inline])
